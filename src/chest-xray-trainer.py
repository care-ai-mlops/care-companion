--- conflicted
+++ resolved
@@ -277,11 +277,7 @@
     p.add_argument("--total_epochs", type=int, default=20)
     p.add_argument("--initial_epochs", type=int, default=5)
     p.add_argument("--model_backbone", type=str, default="resnet18")
-<<<<<<< HEAD
-    p.add_argument("--save_root", type=Path, default=Path("checckpoints/"))
-=======
-    p.add_argument("--save_root", type=Path, default=Path("./checkpoints/"))
->>>>>>> 2bf149f4
+    p.add_argument("--save_root", type=Path, default=Path("checkpoints/"))
     p.add_argument("--bs", type=int, default=32)
     p.add_argument("--initial_lr", type=float, default=3e-4)
     p.add_argument("--fine_tune_lr", type=float, default=3e-5)
